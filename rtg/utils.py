--- conflicted
+++ resolved
@@ -120,11 +120,7 @@
         return cls(path, ('a' if append else 'w') + ('t' if text else 'b'))
 
     @classmethod
-<<<<<<< HEAD
-    def _get_lines(cls, path, col=0, delim='\t', line_mapper=None):
-=======
     def get_lines(cls, path, col=0, delim='\t', line_mapper=None, newline_fix=True):
->>>>>>> a2af5179
         with cls.reader(path) as inp:
             if newline_fix and delim != '\r':
                 inp = (line.replace('\r', '') for line in inp)
