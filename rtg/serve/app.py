#!/usr/bin/env python
"""
Serves an RTG model using Flask HTTP server
"""
from argparse import ArgumentParser, ArgumentDefaultsHelpFormatter

<<<<<<< HEAD
from flask import Flask, request, jsonify, render_template, url_for, send_from_directory, Blueprint
=======
from flask import Flask, request, jsonify, render_template, send_from_directory, Blueprint
>>>>>>> 548ba729
import torch
import os
import html
from sacremoses import MosesTokenizer, MosesDetokenizer, MosesPunctNormalizer, MosesTruecaser
from functools import partial

from rtg import TranslationExperiment as Experiment
from rtg.module.decoder import Decoder
from rtg.utils import shell_pipe


torch.set_grad_enabled(False)

transformers  = {
    'no_op': lambda x: x,
    'space_tok': lambda x: ' '.join(x.strip().split()),  # removes extra white spaces
    'space_detok': lambda toks: ' '.join(toks),
    'moses_tok': partial(MosesTokenizer().tokenize, escape=False, return_str=True,
                         aggressive_dash_splits=True,
                         protected_patterns=MosesTokenizer.WEB_PROTECTED_PATTERNS),
    'moses_detok': partial(MosesDetokenizer().detokenize, return_str=True, unescape=True),
    'moses_truecase': partial(MosesTruecaser().truecase, return_str=True),
    'lowercase': lambda x: x.lower(),
    'drop_unk': lambda x: x.replace('<unk>', ''),
    'html_unescape': html.unescape,
    'punct_norm': MosesPunctNormalizer().normalize
}


class TextTransform:

    def __init__(self, chain):
        self.chain = chain
        #self.pipeline = [transformers[key] for key in chain]

    def __call__(self, text):
        res = text
        for stage in self.chain:
            res = stage(res)
        return res

    @classmethod
    def make(cls, names):
        chain = []
        for name in names:
            if name.startswith("#!"): # shell
                cmd_line = name[2:].strip()
                chain.append(lambda x: shell_pipe(cmd_line=cmd_line, input=x))
            elif name in transformers:
                chain.append(transformers[name])
            else:
                raise Exception(f'Text transformer "{name}" unknown; Known: {transformers.keys()}'
                                f'\n Also, you may use shell commandline prefixing the hasbang "#!"'
                                f'\nExample: #!tokenizer.perl'
                                f'\n    #!/path/to/tokenizer.perl -en | sed \'/<old>/<new>/\'')
        return cls(chain=chain)

    # preprocessor used for 500 Eng
    @classmethod
    def recommended(cls) -> ('TextTransform', 'TextTransform'):
        pre_proc = cls.make(names=['html_unescape', 'punct_norm', 'moses_tok'])
        post_proc = cls.make(names=['moses_detok', 'drop_unk'])
        return pre_proc, post_proc

    @classmethod
    def basic(cls) -> ('TextTransform', 'TextTransform'):
        pre_proc = cls.make(names=['space_tok'])
        post_proc = cls.make(names=['space_detok', 'drop_unk'])
        return pre_proc, post_proc


class RtgIO:

    def __init__(self, exp):
        self.exp = exp
        self.tokr = MosesTokenizer()
        self.detokr = MosesDetokenizer()
        self.punct_normr = MosesPunctNormalizer()
        #self.true_caser = MosesTruecaser()

        self.punct_normalize = True
        self.tokenize = True
        self.html_unesc = True
        self.drop_unks = True
        #self.truecase = True
        self.detokenize = True

    def pre_process(self, text):
        # Any pre-processing on input
        if self.html_unesc:
            text = html.unescape(text)
        if self.punct_normalize:
            text = self.punct_normr.normalize(text)
        if self.tokenize:
            text = self.tokr.tokenize(text, escape=False, return_str=True,
                                      aggressive_dash_splits=True)
            # protected_patterns=self.tokr.WEB_PROTECTED_PATTERNS
        return text

    def post_process(self, tokens):
        # Any post-processing on output
        assert isinstance(tokens, list)
        if self.detokenize:
            text = self.detokr.detokenize(tokens=tokens, return_str=True, unescape=True)
        else:
            text = " ".join(tokens)
        if self.drop_unks:
            text = text.replace("<unk>", "")
        #if self.truecase:
        #    text = self.true_caser.truecase(text, return_str=True)
        return text

<<<<<<< HEAD
=======

>>>>>>> 548ba729
exp = None
app = Flask(__name__)
app.config['JSON_AS_ASCII'] = False

<<<<<<< HEAD
bp = Blueprint('burritos', __name__,
                        template_folder='templates')
=======
bp = Blueprint('burritos', __name__, template_folder='templates')
>>>>>>> 548ba729

@bp.route('/')
def index():
    #return "this is a test"
    return render_template('index.html')

@app.route('/favicon.ico')
def favicon():
    return send_from_directory(os.path.join(bp.root_path, 'static', 'favicon'), 'favicon.ico')

def attach_translate_route(cli_args):
    global exp, src_prep, tgt_postp
    exp = Experiment(cli_args.pop("exp_dir"), read_only=True)
    dec_args = exp.config.get("decoder") or exp.config["tester"].get("decoder", {})
    decoder = Decoder.new(exp, ensemble=dec_args.pop("ensemble", 1))
<<<<<<< HEAD
    dataprep = RtgIO(exp=exp)
=======
    src_prep, tgt_postp = TextTransform.recommended()
    src_prep_chain = exp.config.get('prep', {}).get('src_pre_proc', None)
    tgt_postp_chain = exp.config.get('prep', {}).get('tgt_post_proc', None)
    if src_prep_chain:
        src_prep = TextTransform.make(names=src_prep_chain)
    if tgt_postp_chain:
        tgt_postp = TextTransform.make(names=tgt_postp_chain)
>>>>>>> 548ba729

    @bp.route("/translate", methods=["POST", "GET"])
    def translate():
        if request.method not in ("POST", "GET"):
            return "GET and POST are supported", 400
        if request.method == 'GET':
            sources = request.args.getlist("source", None)
        else:
            sources = (request.json or {}).get('source', None) or request.form.getlist("source")
            if isinstance(sources, str):
                sources = [sources]
        if not sources:
            return "Please submit 'source' parameter", 400
        prep = request.args.get('prep', "True").lower() in ("true", "yes", "y", "t")
        if prep:
            sources = [src_prep(sent) for sent in sources]
        translations = []
        for source in sources:
            translated = decoder.decode_sentence(source, **dec_args)[0][1]
            if prep:
                translated = tgt_postp(translated.split())
            translations.append(translated)

        res = dict(source=sources, translation=translations)
        return jsonify(res)

    @bp.route("/conf.yml", methods=["GET"])
    def get_conf():
        conf_str = exp._config_file.read_text(encoding='utf-8', errors='ignore')
        return render_template('conf.yml.html', conf_str=conf_str)

    @bp.route("/about", methods=["GET"])
    def about():
        def_desc = "Model description is unavailable; please update conf.yml"
        return render_template('about.html', model_desc=exp.config.get("description", def_desc))


def parse_args():
    parser = ArgumentParser(
        prog="rtg.serve",
        description="Deploy an RTG model to a RESTful server",
        formatter_class=ArgumentDefaultsHelpFormatter,
    )
    parser.add_argument("exp_dir", help="Experiment directory", type=str)
    parser.add_argument("-d", "--debug", action="store_true", help="Run Flask server in debug mode")
    parser.add_argument("-p", "--port", type=int, help="port to run server on", default=6060)
    parser.add_argument("-ho", "--host", help="Host address to bind.", default='0.0.0.0')
    parser.add_argument("-b", "--base", help="Base prefix path for all the URLs")
    parser.add_argument("-msl", "--max-src-len", type=int, default=250,
                        help="max source len; longer seqs will be truncated")
    args = vars(parser.parse_args())
    return args

# uwsgi can take CLI args too
# uwsgi --http 127.0.0.1:5000 --module rtg.serve.app:app --pyargv "rtgv0.5-768d9L6L-512K64K-datav1"
cli_args = parse_args()
attach_translate_route(cli_args)
app.register_blueprint(bp, url_prefix=cli_args.get('base'))
if cli_args.pop('debug'):
    app.debug = True
<<<<<<< HEAD

=======
>>>>>>> 548ba729

# register a home page if needed
if cli_args.get('base'):
    @app.route('/')
    def home():
        return render_template('home.html', demo_url=cli_args.get('base'))

# register a home page if needed
if cli_args.get('base'):
    @app.route('/')
    def home():
        return render_template('home.html', demo_url=cli_args.get('base'))

def main():
    #CORS(app)  # TODO: insecure
    app.run(port=cli_args["port"], host=cli_args["host"])

    # A very useful tutorial is found at:
    # https://www.digitalocean.com/community/tutorials/how-to-make-a-web-application-using-flask-in-python-3

if __name__ == "__main__":
    main()<|MERGE_RESOLUTION|>--- conflicted
+++ resolved
@@ -4,11 +4,7 @@
 """
 from argparse import ArgumentParser, ArgumentDefaultsHelpFormatter
 
-<<<<<<< HEAD
-from flask import Flask, request, jsonify, render_template, url_for, send_from_directory, Blueprint
-=======
 from flask import Flask, request, jsonify, render_template, send_from_directory, Blueprint
->>>>>>> 548ba729
 import torch
 import os
 import html
@@ -121,20 +117,12 @@
         #    text = self.true_caser.truecase(text, return_str=True)
         return text
 
-<<<<<<< HEAD
-=======
-
->>>>>>> 548ba729
+
 exp = None
 app = Flask(__name__)
 app.config['JSON_AS_ASCII'] = False
 
-<<<<<<< HEAD
-bp = Blueprint('burritos', __name__,
-                        template_folder='templates')
-=======
 bp = Blueprint('burritos', __name__, template_folder='templates')
->>>>>>> 548ba729
 
 @bp.route('/')
 def index():
@@ -150,9 +138,6 @@
     exp = Experiment(cli_args.pop("exp_dir"), read_only=True)
     dec_args = exp.config.get("decoder") or exp.config["tester"].get("decoder", {})
     decoder = Decoder.new(exp, ensemble=dec_args.pop("ensemble", 1))
-<<<<<<< HEAD
-    dataprep = RtgIO(exp=exp)
-=======
     src_prep, tgt_postp = TextTransform.recommended()
     src_prep_chain = exp.config.get('prep', {}).get('src_pre_proc', None)
     tgt_postp_chain = exp.config.get('prep', {}).get('tgt_post_proc', None)
@@ -160,7 +145,6 @@
         src_prep = TextTransform.make(names=src_prep_chain)
     if tgt_postp_chain:
         tgt_postp = TextTransform.make(names=tgt_postp_chain)
->>>>>>> 548ba729
 
     @bp.route("/translate", methods=["POST", "GET"])
     def translate():
@@ -221,10 +205,7 @@
 app.register_blueprint(bp, url_prefix=cli_args.get('base'))
 if cli_args.pop('debug'):
     app.debug = True
-<<<<<<< HEAD
-
-=======
->>>>>>> 548ba729
+
 
 # register a home page if needed
 if cli_args.get('base'):
@@ -232,12 +213,6 @@
     def home():
         return render_template('home.html', demo_url=cli_args.get('base'))
 
-# register a home page if needed
-if cli_args.get('base'):
-    @app.route('/')
-    def home():
-        return render_template('home.html', demo_url=cli_args.get('base'))
-
 def main():
     #CORS(app)  # TODO: insecure
     app.run(port=cli_args["port"], host=cli_args["host"])
