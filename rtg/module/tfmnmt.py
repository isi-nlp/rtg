# Transformer aka "Attention is all you need"
# Thanks to http://nlp.seas.harvard.edu/2018/04/03/attention.html
import os
import copy
import math
import time
import gc
from abc import ABC
from typing import Callable, Optional, List, Union
import traceback

import torch
import torch.nn as nn
import torch.nn.functional as F
from torch.autograd import Variable
from tqdm import tqdm

from rtg import device, log, TranslationExperiment as Experiment
from rtg.utils import get_my_args
from rtg.dataprep import Batch, BatchIterable
from rtg.module import NMTModel
from rtg.module.trainer import TrainerState, SteppedTrainer
from rtg.module.criterion import Criterion
from torch.optim.optimizer import Optimizer
from dataclasses import dataclass


def clones(module, N):
    "Produce N identical layers."
    return nn.ModuleList([copy.deepcopy(module) for _ in range(N)])


class Generator(nn.Module):
    "Define standard linear + softmax generation step."

    # compile a pool of post processors
    scores = {
        'logits': lambda x, dim=None: x,
        'softmax': F.softmax,
        'log_softmax': F.log_softmax,
        'sigmoid': lambda x, dim=None: x.sigmoid(),
        'embedding': None,
        'identity': None
    }

    def __init__(self, d_model: int, vocab: int):
        super().__init__()
        self.d_model = d_model
        self.vocab = vocab
        self.proj = nn.Linear(d_model, vocab)
        self.warn_msgs = set()

    def forward(self, x, score=None, gen_probs=True, log_probs=True):
        """
        :param x: features or hidden states
        :param score: what scores are do you want in return? Your options are
            'logits' -- scores without any normalization
            'softmax' -- raw probs for multi class
            'log_softmax' -- log probs for multiclass
            'sigmoid' -- for multilabel task
        :param gen_probs: (deprecated, use 'score=logits') False to get logits; default is True
        :param log_probs: (deprecated, use score='log_softmax' or 'softmax').
            False to get raw probs from softmax, True to get probs from log_softmax.
        :return: scores based on choice of score=xxx
        """
        # made this mess to preserve backward compatibility
        if not score:
            score = 'logits'
            if gen_probs:
                score = 'log_softmax' if log_probs else 'softmax'
            warn_msg = f'API deprecated. use "score={score}" attribute.'
            if warn_msg not in self.warn_msgs:  # warn only Once
                self.warn_msgs.add(warn_msg)
                log.warning(warn_msg)
                traceback.print_stack(limit=6)
        assert score in self.scores, f'{self.scores.keys()} supported but given "{score}"'
        if score == 'embedding' or score == 'identity':
            return x
        x = self.proj(x)
        return self.scores[score](x, dim=-1)


class EncoderLayer(nn.Module):
    "Encoder is made up of self-attn and feed forward (defined below)"

    def __init__(self, size, self_attn, feed_forward, dropout):
        super().__init__()
        self.self_attn = self_attn
        self.feed_forward = feed_forward
        self.sublayer = clones(SublayerConnection(size, dropout), 2)
        self.size = size

    def forward(self, x, mask):
        "Follow Figure 1 (left) for connections."
        x = self.sublayer[0](x, lambda _x: self.self_attn(_x, _x, _x, mask))
        return self.sublayer[1](x, self.feed_forward)


class Encoder(nn.Module):
    "Core encoder is a stack of N layers"

    def __init__(self, layer: EncoderLayer, N: int):
        super().__init__()
        self.layers = clones(layer, N)
        self.norm = nn.LayerNorm(layer.size)

    def forward(self, x, mask):
        "Pass the input (and mask) through each layer in turn."
        for layer in self.layers:
            x = layer(x, mask)
        return self.norm(x)


class DecoderLayer(nn.Module):
    "Decoder is made of self-attn, src-attn, and feed forward (defined below)"

    def __init__(self, size, self_attn, src_attn, feed_forward, dropout):
        super().__init__()
        self.size = size
        self.self_attn = self_attn
        self.src_attn = src_attn
        self.feed_forward = feed_forward
        self.sublayer = clones(SublayerConnection(size, dropout), 3)

    def forward(self, x, memory, src_mask, tgt_mask):
        "Follow Figure 1 (right) for connections."
        m = memory
        x = self.sublayer[0](x, lambda _x: self.self_attn(_x, _x, _x, tgt_mask))
        x = self.sublayer[1](x, lambda _x: self.src_attn(_x, m, m, src_mask))
        return self.sublayer[2](x, self.feed_forward)


class Decoder(nn.Module):
    "Generic N layer decoder with masking."

    def __init__(self, layer: DecoderLayer, n_layers: int):
        super().__init__()
        self.layers = clones(layer, n_layers)
        self.norm = nn.LayerNorm(layer.size)

    def forward(self, x, memory, src_mask, tgt_mask):
        for layer in self.layers:
            x = layer(x, memory, src_mask, tgt_mask)
        return self.norm(x)


class AbstractTransformerNMT(NMTModel, ABC):
    """
    Abstract instance of a standard Encoder-Decoder architecture.
    Base for this and many other models.
    """

    def __init__(self, encoder: Encoder, decoder: Decoder,
                 src_embed, tgt_embed,
                 generator: Optional[Generator], tgt_vocab=None):
        super().__init__()
        self.encoder: Encoder = encoder
        self.decoder: Decoder = decoder
        self.src_embed = src_embed
        self.tgt_embed = tgt_embed
        self.generator = generator
        self.tgt_vocab = tgt_vocab if tgt_vocab else generator.vocab

    @property
    def model_dim(self):
        return self.generator.d_model

    @property
    def vocab_size(self):
        return self.tgt_vocab

    def encode(self, src, src_mask):
        return self.encoder(self.src_embed(src), src_mask)

    def decode(self, memory, src_mask, tgt, tgt_mask):
        return self.decoder(self.tgt_embed(tgt), memory, src_mask, tgt_mask)

    def forward(self, src, tgt, src_mask, tgt_mask, gen_probs=False, log_probs=True):
        "Take in and process masked src and target sequences."
        enc_outs = self.encode(src, src_mask)
        feats = self.decode(enc_outs, src_mask, tgt, tgt_mask)
        return self.generator(feats, log_probs=log_probs) if gen_probs else feats

    def init_src_embedding(self, weights):
        log.info("Initializing source embeddings")
        log.info(f"Embedding matrix object ids: "
                 f" src_inp: {id(self.src_embed[0].lut.weight.data)}"
                 f" tgt_inp: {id(self.tgt_embed[0].lut.weight.data)} "
                 f" tgt_out: {id(self.generator.proj.weight.data)}")
        assert weights.shape == self.src_embed[0].lut.weight.shape
        self.src_embed[0].lut.weight.data.copy_(weights.data)
        #self.generator.proj.weight = self.tgt_embed[0].lut.weight

    def init_tgt_embedding(self, weights, input=True, output=True):
        log.info(f"Are embedding tied ? see object ids: "
                 f" src_inp: {id(self.src_embed[0].lut.weight.data)}"
                 f" tgt_inp: {id(self.tgt_embed[0].lut.weight.data)} "
                 f" tgt_out: {id(self.generator.proj.weight.data)}")
        if input:
            log.info(f"Initializing target input embeddings:"
                     f" {weights.shape} ==> {self.tgt_embed[0].lut.weight.shape}")
            assert weights.shape == self.tgt_embed[0].lut.weight.shape
            self.tgt_embed[0].lut.weight.data.copy_(weights.data)
        if output:
            log.info(f"Initializing target output embeddings:"
                     f" {weights.shape} ==> {self.generator.proj.weight.shape}")
            assert weights.shape == self.generator.proj.weight.shape
            self.generator.proj.weight.data.copy_(weights.data)

    def tie_embeddings(self, tie: str):
        assert tie in ('one-way', 'two-way', 'three-way')
        log.info(f"Tying embeddings: {tie}")
        if tie in ('two-way', 'three-way'):
            # src get tied to tgt, so vocab must match
            assert self.src_embed[0].vocab == self.tgt_embed[0].vocab
            # TODO: count doesnt guarantee that the shared BPE was enabled, so check that from conf

        if tie in ('one-way', 'three-way'):
            log.info(f"Tying embeddings: TgtOut == TgtInp")
            self.generator.proj.weight = self.tgt_embed[0].lut.weight
        if tie in ('two-way', 'three-way'):
            log.info(f"Tying embeddings: SrcInp == TgtInp")
            self.src_embed[0].lut.weight = self.tgt_embed[0].lut.weight

    @classmethod
    def make_model(cls, src_vocab, tgt_vocab, enc_layers=6, dec_layers=6, hid_size=512,
                   ff_size=2048, n_heads=8, dropout=0.1, tied_emb='three-way', activation='relu',
                   exp: Experiment = None):
        raise NotImplementedError


class TransformerNMT(AbstractTransformerNMT):
    """
    A standard Encoder-Decoder Transformer architecture.
    """

    def __init__(self, encoder: Encoder, decoder: Decoder,
                 src_embed, tgt_embed,
                 generator: Optional[Generator], tgt_vocab=None):
        super().__init__(encoder=encoder, decoder=decoder,
                         src_embed=src_embed, tgt_embed=tgt_embed,
                         generator=generator, tgt_vocab=tgt_vocab)

    @property
    def model_type(self):
        return 'tfmnmt'

    @classmethod
    def make_model(cls, src_vocab, tgt_vocab, enc_layers=6, dec_layers=6, hid_size=512, ff_size=2048,
                   n_heads=8, attn_bias=True, attn_dropout=0.1, dropout=0.2, activation='relu',
                   tied_emb='three-way', exp: Experiment = None):
        "Helper: Construct a model from hyper parameters."

        # get all args for reconstruction at a later phase
        args = get_my_args(exclusions=['cls', 'exp'])
        assert activation in {'relu', 'elu', 'gelu'}
        log.info(f"Make model, Args={args}")
        c = copy.deepcopy
        attn = MultiHeadedAttention(n_heads, hid_size, dropout=attn_dropout, bias=attn_bias)
        ff = PositionwiseFeedForward(hid_size, ff_size, dropout, activation=activation)

        if enc_layers == 0:
            log.warning("Zero encoder layers!")
        encoder = Encoder(EncoderLayer(hid_size, c(attn), c(ff), dropout), enc_layers)

        assert dec_layers > 0
        decoder = Decoder(DecoderLayer(hid_size, c(attn), c(attn), c(ff), dropout), dec_layers)

        src_emb = nn.Sequential(Embeddings(hid_size, src_vocab),
                                PositionalEncoding(hid_size, dropout))
        tgt_emb = nn.Sequential(Embeddings(hid_size, tgt_vocab),
                                PositionalEncoding(hid_size, dropout))
        generator = Generator(hid_size, tgt_vocab)

        model = cls(encoder, decoder, src_emb, tgt_emb, generator)

        if tied_emb:
            model.tie_embeddings(tied_emb)

        model.init_params()
        return model, args


class SublayerConnection(nn.Module):
    """
    A residual connection followed by a layer norm.
    Note for code simplicity the norm is first as opposed to last.
    """

    def __init__(self, size, dropout):
        super().__init__()
        self.norm = nn.LayerNorm(size)
        self.dropout = nn.Dropout(dropout)

    def forward(self, x, sublayer):
        "Apply residual connection to any sublayer with the same size."
        return x + self.dropout(sublayer(self.norm(x)))


def attention(query, key, value, mask=None, dropout=None):
    """
    Compute 'Scaled Dot Product Attention'
    :param query:
    :param key:
    :param value:
    :param mask:
    :param dropout:
    :return:
    """

    d_k = query.size(-1)
    # Beware: this is a batch multiplier!
    # See https://pytorch.org/docs/stable/torch.html?highlight=matmul#torch.matmul
    scores = torch.matmul(query, key.transpose(-2, -1)) / math.sqrt(d_k)
    # scores: [BatchSize x Heads x Time=SeqLen x SeqLen ]
    if mask is not None:
        # How masking works:
        # src_mask is [BatchSize x 1=Heads x 1=Time x SeqLen ]  --> used in enc self_attn
        # tgt_mask is [BatchSize x 1=Heads x SeqLen=Time x SeqLen ]
        #               --> used in dec self_attn and dec_to_enc_attn
        # 1=Heads gets broad casted for all the heads
        # 1=Time is not broad casting, since it is used with encoder, we can encode the
        #    whole encoder seqs at once (unlike decoder, which goes at one time step at a time)
        # SeqLen=Time is a magic for the Decoding sequences to only rely on the previous time steps
        #
        # Now, if you got this, take a moment to thank http://nlp.seas.harvard.edu/rush.html
        # for devising this concise code. I needed a lot of time to understand how this code works!
        #
        scores = scores.masked_fill(mask == 0, -1e9)
    p_attn = F.softmax(scores, dim=-1)  # [BatchSize x Heads x Time=SeqLen x SeqLen ]
    if dropout is not None:
        p_attn = dropout(p_attn)
    # Beware: this is a batch multiplier!
    ctx_vals = torch.matmul(p_attn, value)
    return ctx_vals, p_attn


class MultiHeadedAttention(nn.Module):
    def __init__(self, h, d_model, dropout=0.1, bias=True):
        "Take in model size and number of heads."
        super().__init__()
        assert d_model % h == 0
        # We assume d_v always equals d_k
        self.d_k = d_model // h
        self.h = h
        self.linears = clones(nn.Linear(d_model, d_model, bias=bias), 4)
        self.attn = None
        self.dropout = nn.Dropout(p=dropout)

    def forward(self, query, key, value, mask=None):
        "Implements Figure 2"
        if mask is not None:
            # Same mask applied to all h heads.
            mask = mask.unsqueeze(1)  # [BatchSize x 1 x Time x SeqLen]  1=Broadcast for all heads
        batch_size = query.size(0)

        # 1) Do all the linear projections in batch from d_model => h x d_k
        query, key, value = \
            [l(x).view(batch_size, -1, self.h, self.d_k).transpose(1, 2)
             for l, x in zip(self.linears, (query, key, value))]
        # Q,K,V  --> input, linear: [BatchSize x SeqLen x ModelDim]
        #        --> view: [BatchSize x SeqLen x Heads x ModelDim/Heads ]
        #        --> transpose: [BatchSize x Heads x SeqLen x ModelDim/Heads ]

        # 2) Apply attention on all the projected vectors in batch.
        x, self.attn = attention(query, key, value, mask=mask, dropout=self.dropout)
        # x : [BatchSize x Heads x SeqLen x ModelDim/Heads ]

        # 3) "Concat" using a view and apply a final linear.
        x = x.transpose(1, 2).contiguous().view(batch_size, -1, self.h * self.d_k)
        # x : transpose [BatchSize x SeqLen x Heads x ModelDim/Heads ]
        # x : view [BatchSize x SeqLen x ModelDim ]

        return self.linears[-1](x)


class PositionwiseFeedForward(nn.Module):
    "Implements FFN equation."

    def __init__(self, d_model, d_ff, dropout=0.1, activation='relu'):
        super().__init__()
        self.w_1 = nn.Linear(d_model, d_ff)
        self.w_2 = nn.Linear(d_ff, d_model)
        self.dropout = nn.Dropout(dropout)
        activations = dict(relu=F.relu, elu=F.elu)

        if activation == 'gelu':
            activations['gelu'] = F.gelu
            # probably you are using old torch; please upgrade to torch 1.2+

        self.activation = activations[activation]

    def forward(self, x):
        return self.w_2(self.dropout(self.activation(self.w_1(x))))


class Embeddings(nn.Module):
    def __init__(self, d_model, vocab):
        super().__init__()
        self.vocab = vocab
        self.lut = nn.Embedding(vocab, d_model)
        self.d_model = d_model

    def forward(self, x):
        return self.lut(x) * math.sqrt(self.d_model)


class PositionalEncoding(nn.Module):
    "Implement the PE function."

    def __init__(self, d_model, dropout, max_len=5000):
        super().__init__()
        self.dropout = nn.Dropout(p=dropout)

        # Compute the positional encodings once in log space.
        pe = torch.zeros(max_len, d_model)
        position = torch.arange(0, max_len, dtype=torch.float).unsqueeze(1)
        div_term = torch.exp(
            torch.arange(0, d_model, 2, dtype=torch.float) * -(math.log(10000.0) / d_model))
        pe[:, 0::2] = torch.sin(position * div_term)
        pe[:, 1::2] = torch.cos(position * div_term)
        pe = pe.unsqueeze(0)
        self.register_buffer('pe', pe)

    def forward(self, x):
        x = x + Variable(self.pe[:, :x.size(1)], requires_grad=False)
        return self.dropout(x)


@dataclass
class SimpleLossFunction:
    """
    A simple loss function that computes the loss using the criterion given
    """
    generator: Generator
    criterion: Criterion
    opt: Optimizer

    def __call__(self, x_feats, y_seqs, normalizer, train_mode=True, take_step=True):
        x_probs = self.generator(x_feats, score=self.criterion.input_type)  # B x T x D --> B x T x V

        scores = x_probs.contiguous().view(-1, x_probs.size(-1))  # B x T x V --> B.T x V
        truth = y_seqs.contiguous().view(-1)  # B x T --> B.T
        loss = self.criterion(scores, truth).sum() / normalizer

        if train_mode:  # don't do this for validation set
            loss.backward()
            if take_step:
                self.opt.step()
                self.opt.zero_grad()

        return loss.item()


@dataclass
class ChunkedLossCompute(SimpleLossFunction):
    chunk_size: int = 10

    def __call__(self, y_feats, y_seqs, normalizer: Union[int, float],
                 train_mode=True, chunk_size=None, take_step=True):
        chunk_size = chunk_size or self.chunk_size
        assert chunk_size > 0
        total = 0
        _y_feats = y_feats.detach().clone()
        _y_feats.requires_grad = True  # yet collect grads

        for i in range(0, _y_feats.shape[1], chunk_size):
            # grad network is cut here
            chunked_feats = _y_feats[:, i:i + chunk_size]
            chunked_dist = self.generator(chunked_feats, score=self.criterion.input_type)

            chunked_dist = chunked_dist.contiguous().view(-1, chunked_dist.shape[
                -1])  # B x C x V -> B.C x V
            chunked_ys = y_seqs[:, i:i + chunk_size].contiguous().view(-1)  # B x C -> B.C
            loss = self.criterion(chunked_dist, chunked_ys).sum() / normalizer
            total += loss.detach().item()
            if train_mode:
                loss.backward()
        if train_mode:
            out_grad = _y_feats.grad.data
            y_feats.backward(gradient=out_grad)
            if take_step:
                self.opt.step()
                self.opt.zero_grad()

        return total


class MultiGPULossFunction(ChunkedLossCompute):

    def __init__(self, dp_module: nn.DataParallel, criterion: Criterion, opt: Optimizer,
                 chunk_size: int, devices: List, out_device=None):
        super().__init__(None, criterion, opt, chunk_size)
        self.multi_gpu = len(devices) > 1
        assert self.multi_gpu
        self.devices = devices
        self.out_device = out_device if out_device is not None else devices[0]
        assert isinstance(dp_module, nn.DataParallel)
        self.dp_module: nn.DataParallel = dp_module
        self.sct_criteria = nn.parallel.replicate(self.criterion, devices=self.devices)

    def __call__(self, y_feats, y_seqs, normalizer: Union[int, float],
                 train_mode=True, chunk_size=None, take_step=True):

        batch_dim = 0
        assert y_feats.shape[batch_dim] == y_seqs.shape[batch_dim]

        # disconnect y_feats nodes from rest of graph
        _y_feats = y_feats.data.clone().detach()
        _y_feats.requires_grad = True  # even though detached, we still need grads here

        # naming: sct = Scattered  chk = Chunked
        # Scatter is horizontal split (i.e. along batch) ; Chunk is vertical split (ie. along time)
        # Scatter is handled by pytorch's dataparallel utils
        sct_feats = nn.parallel.scatter(_y_feats, target_gpus=self.devices, dim=batch_dim)
        sct_ys = nn.parallel.scatter(y_seqs, target_gpus=self.devices, dim=batch_dim)
        kwargs_tup = [dict(score=self.criterion.input_type) for _ in sct_feats]
        assert len(sct_feats) == len(sct_ys)

        n_scts = len(sct_feats)  # if the batch is smaller than n_gpus; only use a subset

        sct_criteria = self.sct_criteria[:n_scts]
        # use generator from data parallel, because the generator params maybe tied to embeddings
        # TODO: I am not 100% sure if this actually works
        generator = self.dp_module.module.generator
        sct_generators = nn.parallel.replicate(generator, devices=self.devices)[:n_scts]

        chunk_size = chunk_size or self.chunk_size
        assert chunk_size > 0
        seq_len = y_feats.shape[1]  # B x L x D
        assert seq_len == y_seqs.shape[-1]  # B x L
        total_loss = 0

        for i in range(0, seq_len, chunk_size):
            chk_sct_feats = [sf[:, i:i + chunk_size] for sf in sct_feats]

            chk_sct_flat_ys = [sy[:, i:i + chunk_size].contiguous().view(-1) for sy in sct_ys]

            chk_sct_dist = nn.parallel.parallel_apply(sct_generators, chk_sct_feats,
                                                      kwargs_tup=kwargs_tup)
            chk_sct_flt_dist = [chk_dist.contiguous().view(-1, chk_dist.shape[-1]) for chk_dist in
                                chk_sct_dist]
            args_pair = list(zip(chk_sct_flt_dist, chk_sct_flat_ys))
            chk_sct_loss = nn.parallel.parallel_apply(sct_criteria, args_pair)

            # update total loss
            chk_losses = nn.parallel.gather(chk_sct_loss, target_device=self.out_device)
            chk_loss = chk_losses.sum() / normalizer
            total_loss += chk_loss.item()

            if train_mode:
                chk_loss.backward()  # backward for the chunked part

        # back prop all loss through the rest of the network
        if train_mode:
            # back prop the rest of network
            y_feats.backward(gradient=_y_feats.grad.data)
            if take_step:
                self.opt.step()
                self.opt.zero_grad()

        return total_loss


class TransformerTrainer(SteppedTrainer):

    def __init__(self, exp: Experiment,
                 model: Optional[TransformerNMT] = None,
                 optim: str = 'ADAM',
                 model_factory=TransformerNMT.make_model,
                 **optim_args):
        super().__init__(exp, model, model_factory=model_factory, optim=optim, **optim_args)
        generator = self.model.generator
        self.n_gpus = torch.cuda.device_count()
        trainer_args = self.exp.config.get('trainer', {}).get('init_args', {})
        chunk_size = trainer_args.get('chunk_size', 10)
        self.grad_accum_interval = trainer_args.get('grad_accum', 1)
        assert self.grad_accum_interval > 0

        log.info(f"Going to use {self.n_gpus} GPUs; "
                 f" Chunk_size={chunk_size} CUDA_VISIBLE_DEVICES="
                 f"{os.environ.get('CUDA_VISIBLE_DEVICES')}")

        if self.n_gpus > 1:  # Multi GPU mode
            device_ids = list(range(self.n_gpus))
            log.warning("Multi GPU mode <<this feature is not well tested>>")
            self.model = nn.DataParallel(self.model, dim=0, device_ids=device_ids)

            self.loss_func = MultiGPULossFunction(self.model, criterion=self.criterion, opt=self.opt,
                                                  chunk_size=chunk_size, devices=device_ids)
        else:
            self.loss_func = ChunkedLossCompute(generator=generator, criterion=self.criterion,
                                                opt=self.opt, chunk_size=chunk_size)

    def run_valid_epoch(self, data_iter: BatchIterable, dec_bos_cut=False):
        """
        :param data_iter: data iterator
        :param dec_bos_cut: cut first step of input as first step of decoder
        :return: loss value
        """
        start = time.time()
        total_tokens = 0
        total_loss = 0.0
        num_batches = 0
        with tqdm(data_iter, total=data_iter.num_batches,
                  unit='batch', dynamic_ncols=True) as data_bar:
            for i, batch in enumerate(data_bar):
                batch = batch.to(device)
                num_toks = batch.y_toks
                x_seqs = batch.x_seqs
                if dec_bos_cut:
                    bos_step = x_seqs[:, :1]
                    x_seqs = x_seqs[:, 1:]
                else:
                    bos_step = torch.full((len(batch), 1), fill_value=Batch.bos_val,
                                          dtype=torch.long, device=device)

                x_mask = (x_seqs != batch.pad_value).unsqueeze(1)
                y_seqs_with_bos = torch.cat([bos_step, batch.y_seqs], dim=1)
                y_mask = Batch.make_target_mask(y_seqs_with_bos)
                out = self.model(x_seqs, y_seqs_with_bos, x_mask, y_mask)
                # [Batch x Time x D]
                # skip the last time step (the one with EOS as input)
                out = out[:, :-1, :]
                # assumption:  y_seqs has EOS, and not BOS
                loss = self.loss_func(out, batch.y_seqs, num_toks, False)
                total_loss += loss
                total_tokens += num_toks
                num_batches += 1
                elapsed = time.time() - start
                data_bar.set_postfix_str(
                    f'Loss:{loss:.4f}, {int(num_toks / elapsed)}toks/s', refresh=False)
                start = time.time()

        score = total_loss / num_batches
        return score

    def overfit_batch(self, batch, max_iters=100, stop_loss=0.01):
        """
        Try to over fit given batch (for testing purpose only, as suggested in
         https://twitter.com/karpathy/status/1013244313327681536 )
        """
        tokens = 0
        loss = float('inf')
        for i in tqdm(range(max_iters), dynamic_ncols=True):
            num_toks = batch.y_toks
            out = self.model(batch.x_seqs, batch.y_seqs, batch.x_mask, batch.y_mask)
            # skip the BOS token in  batch.y_seqs
            loss = self.loss_func(out, batch.y_seqs_nobos, num_toks)
            tokens += num_toks
            if abs(loss) < abs(stop_loss):
                log.info(f"Stopping early at iter {i}.. Loss = {loss:.4f}")
                return i, loss
        return max_iters - 1, loss

    def train(self, steps: int, check_point: int, batch_size: int,
              check_pt_callback: Optional[Callable] = None, fine_tune=False, dec_bos_cut=False,
              keep_models=10, sort_by='eq_len_rand_batch', log_interval: int = 10, **args):
        """

        :param steps: how many optimizer steps to train (also, means how many batches)
        :param check_point: after how many checkpoints to
        :param batch_size: how many target tokens in batch max ( = max_len * num_sentences)
        :param check_pt_callback: function to call back after checkpt
        :param fine_tune: should the fine tune corpus be used instead of training corpus
        :param dec_bos_cut: copy the first time step of input as decoder's BOS
        :param keep_models: how many checkpts to keep
        :param args: any extra args
        :return:
        """
        log_resources = args.pop('log_resources', False)
        log_embedding = args.pop('log_embedding', False)
        assert log_interval > 0

        # Gradient accumulation
        opt_steps = steps
        batches = steps * self.grad_accum_interval
        start_batch = self.start_step * self.grad_accum_interval
        check_point = check_point * self.grad_accum_interval

        if args:
            # no extra args. let user know if an extra arg is passed
            raise Exception(f" Found extra args: {args}")
        log.info(f'Going to train for {opt_steps} optimizer steps over {batches} batches'
                 f' (from {self.start_step} steps);'
                 f' batch_size={batch_size} toks; sort_by={sort_by};'
                 f' check point size:{check_point}; fine_tune={fine_tune};'
                 f' dec_bos_cut={dec_bos_cut}')
        if self.n_gpus > 1:
            batch_size *= self.n_gpus
            log.info(f"# GPUs = {self.n_gpus}, batch_size is set to {batch_size}")

        if batches <= start_batch:
            raise Exception(f'The model was already trained to {self.start_step} steps. '
                            f'Please increase the steps or clear the existing models')
        train_data = self.exp.get_train_data(batch_size=batch_size, steps=batches - start_batch,
                                             sort_by=sort_by, batch_first=True, fine_tune=fine_tune)
        val_data = self.exp.get_val_data(batch_size, shuffle=False, batch_first=True,
                                         sort_desc=False)

        train_state = TrainerState(self.model, check_point=check_point)
        train_state.train_mode(True)
        unsaved_state = False
        cuda_available = torch.cuda.is_available()
        update_interval = 0
        with tqdm(train_data, initial=start_batch, total=batches, unit='batch',
                  dynamic_ncols=True) as data_bar:
            for batch in data_bar:
                if update_interval == 0:
                    self.model.zero_grad()

                # Prep batch
                batch = batch.to(device)
                num_toks = batch.y_toks
                x_seqs = batch.x_seqs
                if dec_bos_cut:
                    bos_step = x_seqs[:, :1]
                    x_seqs = x_seqs[:, 1:]
                else:
                    bos_step = torch.full((len(batch), 1), fill_value=Batch.bos_val,
                                          dtype=torch.long, device=device)

                # Prep masks
                x_mask = (x_seqs != batch.pad_value).unsqueeze(1)
                y_seqs_with_bos = torch.cat([bos_step, batch.y_seqs], dim=1)
                y_mask = Batch.make_target_mask(y_seqs_with_bos)

                # [Batch x Time x D]
                out = self.model(x_seqs, y_seqs_with_bos, x_mask, y_mask)

                # skip the last time step (the one with EOS as input)
                out = out[:, :-1, :]

                # Trigger optimizer step after gradient accumulation
                opt_step = update_interval == (self.grad_accum_interval-1)

                # assumption:  y_seqs has EOS, and not BOS
                loss = self.loss_func(out, batch.y_seqs, num_toks, train_mode=True, take_step=opt_step)

                # Log
                unsaved_state = True
                if self.opt.curr_step % log_interval == 0:
                    self.tbd.add_scalars('training', {'step_loss': loss,
                                                      'learn_rate': self.opt.curr_lr},
                                         self.opt.curr_step)
                    if log_resources and cuda_available:
                        self._log_resources(batch)
                progress_msg, is_check_pt = train_state.step(num_toks, loss)
                progress_msg += f', LR={self.opt.curr_lr:g}'
                data_bar.set_postfix_str(progress_msg, refresh=False)
                del batch

                # Save checkpoint
                if is_check_pt:
                    train_loss = train_state.reset()
                    train_state.train_mode(False)
                    val_loss = self.run_valid_epoch(val_data, dec_bos_cut=dec_bos_cut)
                    self.make_check_point(train_loss, val_loss=val_loss, keep_models=keep_models,
                                          log_embedding=log_embedding)
                    if check_pt_callback:
                        check_pt_callback(model=self.model,
                                          step=self.opt.curr_step,
                                          train_loss=train_loss)
                    train_state.train_mode(True)
                    unsaved_state = False
                    gc.collect()

                # Track gradient accumulation updates
                update_interval += 1
                if update_interval >= self.grad_accum_interval:
                    update_interval = 0

        # End of training
        if unsaved_state:
            train_loss = train_state.reset()
            train_state.train_mode(False)
            val_loss = self.run_valid_epoch(val_data, dec_bos_cut=dec_bos_cut)
            self.make_check_point(train_loss, val_loss=val_loss, keep_models=keep_models)

    def _log_resources(self, batch):
        self.tbd.add_scalars('resources_mem',
                             {'mem_allocd': torch.cuda.memory_allocated(device),
                              'mem_cached': torch.cuda.memory_cached(device),
                              'max_mem_allocd': torch.cuda.max_memory_allocated(device),
                              'max_mem_cached': torch.cuda.max_memory_cached(device),
                              'num_y_toks': batch.y_toks,
                              'num_x_toks': batch.x_toks,
                              'num_sentences': len(batch),
                              'max_x_len': batch.x_seqs.shape[1],
                              'max_y_len': batch.y_seqs.shape[1]
                              }, self.opt.curr_step)


def __test_model__():
    model_args = {
        'enc_layers': 0,
        'dec_layers': 4,
        'hid_size': 64,
        'ff_size': 64,
        'n_heads': 4,
        'activation': 'relu'
    }
<<<<<<< HEAD
=======
    if False:
        for n, p in model.named_parameters():
            print(n, p.shape)

    from rtg.module.decoder import Decoder

    config = {
        'model_type': 'tfmnmt',
        'trainer': {'init_args': {'chunk_size': 2, 'grad_accum': 2}},
        'optim': {
            'args': {
                # "cross_entropy", "smooth_kld", "binary_cross_entropy",
                # "triplet_loss", "smooth_kld_and_triplet_loss"
                # 'criterion': "triplet_loss",
                # 'criterion': "smooth_kld",
                'criterion': "smooth_kld_and_triplet_loss",
                'label_smoothing': 0.1,
                'margin': 0.2,
                'mode': 'dot',
                'neg_sampling': 'hard',
                'neg_region': 0.05,
                'alpha': 1.0
            }
        }
    }
>>>>>>> aff488d5

    # if you are running this in pycharm, please set Working Dir=<rtg repo base dir> for run config
    dir = 'experiments/sample-exp'
    exp = Experiment(work_dir=dir, read_only=True)

    exp.model_type = 'tfmnmt'
    exp.model_args.update(model_args)
    exp.optim_args[1].update(dict(criterion='smooth_kld', warmup_steps=500,
                                  weighing={'gamma': [0.0, 0.5]}))

    trainer = TransformerTrainer(exp=exp, **exp.optim_args[1])
    assert 2 == Batch.bos_val
    batch_size = 256
    steps = 2000
    check_point = 200
    trainer.train(steps=steps, check_point=check_point, batch_size=batch_size)


if __name__ == '__main__':
    __test_model__()<|MERGE_RESOLUTION|>--- conflicted
+++ resolved
@@ -800,34 +800,6 @@
         'n_heads': 4,
         'activation': 'relu'
     }
-<<<<<<< HEAD
-=======
-    if False:
-        for n, p in model.named_parameters():
-            print(n, p.shape)
-
-    from rtg.module.decoder import Decoder
-
-    config = {
-        'model_type': 'tfmnmt',
-        'trainer': {'init_args': {'chunk_size': 2, 'grad_accum': 2}},
-        'optim': {
-            'args': {
-                # "cross_entropy", "smooth_kld", "binary_cross_entropy",
-                # "triplet_loss", "smooth_kld_and_triplet_loss"
-                # 'criterion': "triplet_loss",
-                # 'criterion': "smooth_kld",
-                'criterion': "smooth_kld_and_triplet_loss",
-                'label_smoothing': 0.1,
-                'margin': 0.2,
-                'mode': 'dot',
-                'neg_sampling': 'hard',
-                'neg_region': 0.05,
-                'alpha': 1.0
-            }
-        }
-    }
->>>>>>> aff488d5
 
     # if you are running this in pycharm, please set Working Dir=<rtg repo base dir> for run config
     dir = 'experiments/sample-exp'
