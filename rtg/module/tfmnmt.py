--- conflicted
+++ resolved
@@ -810,15 +810,6 @@
 
     config = {
         'model_type': 'tfmnmt',
-<<<<<<< HEAD
-        'trainer': {'init_args': {'chunk_size': 2}},
-        'optim':{
-            'args':{
-                # "cross_entropy", "smooth_kld", "binary_cross_entropy", "triplet_loss"
-                'criterion': "binary_cross_entropy",
-                'lr': 0.01,
-                'inv_sqrt': True
-=======
         'trainer': {'init_args': {'chunk_size': 2, 'grad_accum': 2}},
         'optim': {
             'args': {
@@ -832,8 +823,11 @@
                 'mode': 'dot',
                 'neg_sampling': 'hard',
                 'neg_region': 0.05,
-                'alpha': 1.0
->>>>>>> f140fee3
+                'alpha': 1.0,
+                'lr': 0.01,
+                'inv_sqrt': True,
+                'amsgrad': True,
+                'weight_decay': 0
             }
         }
     }
