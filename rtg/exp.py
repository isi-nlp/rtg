import copy
import os
import random
from datetime import datetime, timedelta
from pathlib import Path
from functools import partial
from typing import Optional, Dict, List, Tuple, Union, Any
import time

import numpy as np
import torch

from rtg import log, yaml
from rtg.data.dataset import (TSVData, BatchIterable, LoopingIterable, SqliteFile, GenerativeBatchIterable)
from rtg.data.codec import Field, SPField, NLField, PretrainMatchField
from rtg.utils import IO, line_count

seeded = False


def load_conf(inp: Union[str, Path]):
    with IO.reader(inp) as fh:
        return yaml.load(fh)


class BaseExperiment:

    def __init__(self, work_dir: Union[str, Path], read_only=False,
                 config: Union[str, Path, Optional[Dict[str, Any]]] = None):
        if type(work_dir) is str:
            work_dir = Path(work_dir)

        log.info(f"Initializing an experiment. Directory = {work_dir}")
        self.read_only = read_only
        self.work_dir = work_dir
        self.log_dir = work_dir / 'logs'
        self.log_file = self.log_dir / 'rtg.log'
        self.data_dir = work_dir / 'data'
        self.model_dir = work_dir / 'models'
        self._config_file = work_dir / 'conf.yml'
        if isinstance(config, str) or isinstance(config, Path):
            config = load_conf(config)
        self.config = config if config else load_conf(self._config_file)
        self.codec_name = self.config.get('prep', {}).get('codec_lib', 'sentpiece')  # with default
        codec_libs = {'sentpiece': SPField,
                      'nlcodec': NLField,
                      'pretrainmatch': PretrainMatchField}
        self.codec_supports_multiproc = self.codec_name in {'nlcodec'}
        assert self.codec_name in codec_libs, f'{self.codec_name} is not in {codec_libs.keys()}'
        log.info(f"codec lib = {self.codec_name}")
        self.Field = codec_libs[self.codec_name]

        self._shared_field_file = self.data_dir / f'{self.codec_name}.shared.model'
        self._prepared_flag = self.work_dir / '_PREPARED'
        self._trained_flag = self.work_dir / '_TRAINED'

        self.train_file = self.data_dir / 'train.tsv.gz'
        self.train_db = self.data_dir / 'train.db'
        self.train_db_tmp = self.data_dir / 'train.db.tmp'
        self.finetune_file = self.data_dir / 'finetune.db'
        self.valid_file = self.data_dir / 'valid.tsv.gz'
        self.combo_file = self.data_dir / 'combo.tsv.gz'
        # a set of samples to watch the progress qualitatively
        self.samples_file = self.data_dir / 'samples.tsv.gz'

        if not read_only:
            for _dir in [self.model_dir, self.data_dir, self.log_dir]:
                if not _dir.exists():
                    _dir.mkdir(parents=True)

        assert self.config, 'Looks like the config is emtpy or invalid'
        self.maybe_seed()

        self.shared_field = self.Field(str(self._shared_field_file)) \
            if self._shared_field_file.exists() else None

    def maybe_seed(self):
        global seeded
        if not seeded and 'seed' in self.config:
            seed = self.config['seed']
            log.info(f"Manual seeding the RNG with {seed}")
            random.seed(seed)
            torch.manual_seed(seed)
            np.random.seed(seed)
            if torch.cuda.is_available():
                torch.backends.cudnn.deterministic = True
                torch.backends.cudnn.benchmark = False
            seeded = True
        else:
            log.info("No manual seed! Letting the RNGs do their stuff")

    def store_config(self):
        yaml.dump(self.config, stream=self._config_file)

    @property
    def model_type(self) -> Optional[str]:
        return self.config.get('model_type')

    @model_type.setter
    def model_type(self, mod_type: str):
        self.config['model_type'] = mod_type

    def has_prepared(self):
        return self._prepared_flag.exists()

    def has_trained(self):
        return self._trained_flag.exists()

    def store_model(self, epoch: int, model, train_score: float, val_score: float, keep: int,
                    prefix='model', keeper_sort='step'):
        """
        saves model to a given path
        :param epoch: epoch number of model
        :param model: model object itself
        :param train_score: score of model on training split
        :param val_score: score of model on validation split
        :param keep: number of good models to keep, bad models will be deleted
        :param prefix: prefix to store model. default is "model"
        :param keeper_sort: criteria for choosing the old or bad models for deletion.
            Choices: {'total_score', 'step'}
        :return:
        """
        # TODO: improve this by skipping the model save if the model is not good enough to be saved
        if self.read_only:
            log.warning("Ignoring the store request; experiment is readonly")
            return
        name = f'{prefix}_{epoch:03d}_{train_score:.6f}_{val_score:.6f}.pkl'
        path = self.model_dir / name
        log.info(f"Saving epoch {epoch} to {path}")
        torch.save(model, str(path))

        del_models = []
        if keeper_sort == 'total_score':
            del_models = self.list_models(sort='total_score', desc=False)[keep:]
        elif keeper_sort == 'step':
            del_models = self.list_models(sort='step', desc=True)[keep:]
        else:
            Exception(f'Sort criteria{keeper_sort} not understood')
        for d_model in del_models:
            log.info(f"Deleting model {d_model} . Keep={keep}, sort={keeper_sort}")
            os.remove(str(d_model))

        with IO.writer(os.path.join(self.model_dir, 'scores.tsv'), append=True) as f:
            cols = [str(epoch), datetime.now().isoformat(), name, f'{train_score:g}',
                    f'{val_score:g}']
            f.write('\t'.join(cols) + '\n')

    @staticmethod
    def _path_to_validn_score(path):
        parts = str(path.name).replace('.pkl', '').split('_')
        valid_score = float(parts[-1])
        return valid_score

    @staticmethod
    def _path_to_total_score(path):
        parts = str(path.name).replace('.pkl', '').split('_')
        tot_score = float(parts[-2]) + float(parts[-1])
        return tot_score

    @staticmethod
    def _path_to_step_no(path):
        parts = str(path.name).replace('.pkl', '').split('_')
        step_no = int(parts[-3])
        return step_no

    def list_models(self, sort: str = 'step', desc: bool = True) -> List[Path]:
        """
        Lists models in descending order of modification time
        :param sort: how to sort models ?
          - valid_score: sort based on score on validation set
          - total_score: sort based on validation_score + training_score
          - mtime: sort by modification time
          - step (default): sort by step number
        :param desc: True to sort in reverse (default); False to sort in ascending
        :return: list of model paths
        """
        paths = self.model_dir.glob('model_*.pkl')
        sorters = {
            'valid_score': self._path_to_validn_score,
            'total_score': self._path_to_total_score,
            'mtime': lambda p: p.stat().st_mtime,
            'step': self._path_to_step_no
        }
        if sort not in sorters:
            raise Exception(f'Sort {sort} not supported. valid options: {sorters.keys()}')
        return sorted(paths, key=sorters[sort], reverse=desc)

    def _get_first_model(self, sort: str, desc: bool) -> Tuple[Optional[Path], int]:
        """
        Gets the first model that matches the given sort criteria
        :param sort: sort mechanism
        :param desc: True for descending, False for ascending
        :return: Tuple[Optional[Path], step_num:int]
        """
        models = self.list_models(sort=sort, desc=desc)
        if models:
            step, train_score, valid_score = models[0].name.replace('.pkl', '').split('_')[-3:]
            return models[0], int(step)
        else:
            return None, 0

    def get_best_known_model(self) -> Tuple[Optional[Path], int]:
        """Gets best Known model (best on lowest scores on training and validation sets)
        """
        return self._get_first_model(sort='total_score', desc=False)

    def get_last_saved_model(self) -> Tuple[Optional[Path], int]:
        return self._get_first_model(sort='step', desc=True)

    @property
    def model_args(self) -> Optional[Dict]:
        """
        Gets args from file
        :return: args if exists or None otherwise
        """
        return self.config.get('model_args')

    @model_args.setter
    def model_args(self, model_args):
        """
        set model args
        """
        self.config['model_args'] = model_args

    @property
    def optim_args(self) -> Tuple[Optional[str], Dict]:
        """
        Gets optimizer args from file
        :return: optimizer args if exists or None otherwise
        """
        opt_conf = self.config.get('optim')
        if opt_conf:
            return opt_conf.get('name'), opt_conf.get('args')
        else:
            return None, {}

    @optim_args.setter
    def optim_args(self, optim_args: Tuple[str, Dict]):
        """
        set optimizer args
        """
        name, args = optim_args
        self.config['optim'].update({'name': name, 'args': args})

    @property
    def shared_vocab(self) -> Field:
        return self.shared_field

    @staticmethod
    def get_first_found_file(paths: List[Path]):
        """returns the first file that is not None, and actually exists on disc;
        If no file is valid, it returns None"""
        for p in paths:
            if p and p.exists():
                return p
        return None


class TranslationExperiment(BaseExperiment):

    def __init__(self, work_dir: Union[str, Path], read_only=False,
                 config: Union[str, Path, Optional[Dict[str, Any]]] = None):
        super().__init__(work_dir, read_only=read_only, config=config)
        self._src_field_file = self.data_dir / f'{self.codec_name}.src.model'
        self._tgt_field_file = self.data_dir / f'{self.codec_name}.tgt.model'

        self.emb_src_file = self.data_dir / 'emb_src.pt'
        self.emb_tgt_file = self.data_dir / 'emb_tgt.pt'
        self.ext_emb_src_file = self.data_dir / 'ext_emb_src.pt'  # external Embeddings
        self.ext_emb_tgt_file = self.data_dir / 'ext_emb_tgt.pt'  # external Embeddings

        self.reload_vocabs()

        # Either shared field  OR  individual  src and tgt fields
        assert not (self.shared_field and self.src_field)
        assert not (self.shared_field and self.tgt_field)
        # both are set or both are unset
        #assert (self.src_field is None) == (self.tgt_field is None)

        self._unsupervised = self.model_type in {'binmt', 'rnnlm', 'tfmlm'}
        if self._unsupervised:
            self.mono_train_src = self.data_dir / 'mono.train.src.gz'
            self.mono_train_tgt = self.data_dir / 'mono.train.tgt.gz'
            self.mono_valid_src = self.data_dir / 'mono.valid.src.gz'
            self.mono_valid_tgt = self.data_dir / 'mono.valid.tgt.gz'

        self.parent_model_state = self.data_dir / 'parent_model_state.pt'

    def reload_vocabs(self):
        self.src_field, self.tgt_field, self.shared_field = [
            self.Field(str(f)) if f.exists() else None for f in (
                self._src_field_file, self._tgt_field_file, self._shared_field_file)]

    def check_line_count(self, name, file1, file2):
        count1 = line_count(file1)
        count2 = line_count(file2)
        if count1 == count2:
            log.info(f"Found {count1:,} parallel lines for {name}")
        else:
            log.error(f"Found line mismatch in {name} ")
            raise Exception(f'{file1} has {count1:,} lines but {file2} has {count2:,} lines')

    def pre_process_parallel(self, args: Dict[str, Any]):
        # check if files are parallel
        self.check_line_count('validation', args['valid_src'], args['valid_tgt'])
        if 'spark' in self.config:
            log.warning(f"Spark backend detected: line count on training data is skipped")
        else:
            log.warning(f"Going to count lines. If this is a big dataset, it will take long time")
            self.check_line_count('training', args['train_src'], args['train_tgt'])

        xt_args = dict(no_split_toks=args.get('no_split_toks'),
                       char_coverage=args.get('char_coverage', 0))
        if args.get('shared_vocab'):  # shared vocab
            corpus = [args[key] for key in ['train_src', 'train_tgt', 'mono_src', 'mono_tgt']
                      if args.get(key)]
            self.shared_field = self._make_vocab("shared", self._shared_field_file, args['pieces'],
                                                 args['max_types'], corpus=corpus, **xt_args)
        else:  # separate vocabularies
            src_corpus = [args[key] for key in ['train_src', 'mono_src'] if args.get(key)]
            self.src_field = self._make_vocab("src", self._src_field_file, args['pieces'],
                                              args['max_src_types'], corpus=src_corpus, **xt_args)

            # target vocabulary
            tgt_corpus = [args[key] for key in ['train_tgt', 'mono_tgt'] if args.get(key)]
            self.tgt_field = self._make_vocab("src", self._tgt_field_file, args['pieces'],
                                              args['max_tgt_types'], corpus=tgt_corpus, **xt_args)

        train_file = self.train_db

        self._pre_process_parallel('train_src', 'train_tgt', out_file=train_file, args=args,
                                   line_check=False)
        self._pre_process_parallel('valid_src', 'valid_tgt', out_file=self.valid_file, args=args,
                                   line_check=False)

        if args.get("finetune_src") or args.get("finetune_tgt"):
            self._pre_process_parallel('finetune_src', 'finetune_tgt', self.finetune_file)

        # get samples from validation set
        n_samples = args.get('num_samples', 5)
        space_tokr = lambda line: line.strip().split()
        val_raw_recs = TSVData.read_raw_parallel_recs(
            args['valid_src'], args['valid_tgt'], args['truncate'], args['src_len'],
            args['tgt_len'], src_tokenizer=space_tokr, tgt_tokenizer=space_tokr)
        val_raw_recs = list(val_raw_recs)
        random.shuffle(val_raw_recs)
        samples = val_raw_recs[:n_samples]
        TSVData.write_parallel_recs(samples, self.samples_file)

    def _make_vocab(self, name: str, vocab_file: Path, model_type: str, vocab_size: int,
                    corpus: List, no_split_toks: List[str] = None, char_coverage=0) -> Field:
        """
        Construct vocabulary file
        :param name: name : src, tgt or shared -- for the sake of logging
        :param vocab_file: where to save the vocab file
        :param model_type: sentence piece model type
        :param vocab_size: max types in vocab
        :param corpus: as the name says, list of files from which the vocab should be learned
        :param no_split_toks: tokens that needs to be preserved from splitting, or added
        :return:
        """
        if vocab_file.exists():
            log.info(f"{vocab_file} exists. Skipping the {name} vocab creation")
            return self.Field(str(vocab_file))
        flat_uniq_corpus = set()  # remove dupes, flat the nested list or sets
        for i in corpus:
            if isinstance(i, set) or isinstance(i, list):
                flat_uniq_corpus.update(i)
            else:
                flat_uniq_corpus.add(i)

        flat_uniq_corpus = list(flat_uniq_corpus)
        log.info(f"Going to build {name} vocab from files")
        return self.Field.train(model_type, vocab_size, str(vocab_file), flat_uniq_corpus,
                                no_split_toks=no_split_toks, char_coverage=char_coverage)

    def pre_process_mono(self, args):
        xt_args = dict(no_split_toks=args.get('no_split_toks'),
                       char_coverage=args.get('char_coverage', 0))

        mono_files = [args[key] for key in ['mono_train_src', 'mono_train_tgt'] if key in args]
        assert mono_files, "At least one of 'mono_train_src', 'mono_train_tgt' should be set"
        log.info(f"Found mono files: {mono_files}")
        if args.get('shared_vocab'):
            self.shared_field = self._make_vocab("shared", self._shared_field_file, args['pieces'],
                                                 args['max_types'], corpus=mono_files, **xt_args)
        else:  # separate vocabularies
            if 'mono_train_src' in args:
                self.src_field = self._make_vocab("src", self._src_field_file,
                                                  args['pieces'], args['max_src_types'],
                                                  corpus=[args['mono_train_src']], **xt_args)
            else:
                log.warning("Skipping source vocab creation since mono_train_src is not given")

            # target vocabulary
            if 'mono_train_tgt' in args:
                self.tgt_field = self._make_vocab("src", self._tgt_field_file,
                                                  args['pieces'], args['max_tgt_types'],
                                                  corpus=[args['mono_train_tgt']], **xt_args)
            else:
                log.warning("Skipping target vocab creation since mono_train_tgt is not given")

        def _prep_file(file_key, out_file, do_truncate, max_len, field: Field):
            if file_key not in args:
                log.warning(f'Skipped: {file_key} because it is not found in config')
                return

            raw_file = args[file_key]

            recs = TSVData.read_raw_mono_recs(raw_file, do_truncate, max_len, field.encode_as_ids)
            # TODO: use SQLite storage
            TSVData.write_mono_recs(recs, out_file)
            if args.get('text_files'):
                recs = TSVData.read_raw_mono_recs(raw_file, do_truncate, max_len, field.tokenize)
                TSVData.write_mono_recs(recs, str(out_file).replace('.tsv', '.pieces.tsv'))

        _prep_file('mono_train_src', self.mono_train_src, args['truncate'], args['src_len'],
                   self.src_vocab)
        _prep_file('mono_train_tgt', self.mono_train_tgt, args['truncate'], args['tgt_len'],
                   self.tgt_vocab)

        _prep_file('mono_valid_src', self.mono_valid_src, args['truncate'], args['src_len'],
                   self.src_vocab)
        _prep_file('mono_valid_tgt', self.mono_valid_tgt, args['truncate'], args['tgt_len'],
                   self.tgt_vocab)

    def _pre_process_parallel(self, src_key: str, tgt_key: str, out_file: Path,
                              args: Optional[Dict[str, Any]] = None, line_check=True,
                              split_ratio: float = 0.):
        """
        Pre process records of a parallel corpus
        :param args: all arguments for 'prep' task
        :param src_key: key that contains source sequences
        :param tgt_key: key that contains target sequences
        :param out_file: path to store processed TSV data (compresses if name ends with .gz)
        :return:
        """
        args = args if args else self.config['prep']
        log.info(f"Going to prep files {src_key} and {tgt_key}")
        assert src_key in args, f'{src_key} not found in experiment config or args'
        assert tgt_key in args, f'{tgt_key} not found in experiment config or args'
        if line_check:
            assert line_count(args[src_key]) == line_count(args[tgt_key]), \
                f'{args[src_key]} and {args[tgt_key]} must have same number of lines'
        # create Piece IDs
        s_time = time.time()
        reader_func = TSVData.read_raw_parallel_recs
        parallel_recs = reader_func(
            args[src_key], args[tgt_key], args['truncate'], args['src_len'], args['tgt_len'],
            src_tokenizer=partial(self.src_vocab.encode_as_ids, split_ratio=split_ratio),
            tgt_tokenizer=partial(self.tgt_vocab.encode_as_ids, split_ratio=split_ratio))
        if any([out_file.name.endswith(suf) for suf in ('.db', '.db.tmp')]):
            SqliteFile.write(out_file, records=parallel_recs)
        else:
            TSVData.write_parallel_recs(parallel_recs, out_file)
        e_time = time.time()
        log.info(f"Time taken to process: {timedelta(seconds=(e_time - s_time))}")
        if args.get('text_files'):
            # Redo again as plain text files
            parallel_recs = reader_func(
                args[src_key], args[tgt_key], args['truncate'], args['src_len'], args['tgt_len'],
                src_tokenizer=self.src_vocab.tokenize, tgt_tokenizer=self.tgt_vocab.tokenize)

            text_file_name = str(out_file).replace('.db', '.tsv.gz').replace('.tsv', '.pieces.tsv')
            TSVData.write_parallel_recs(parallel_recs, text_file_name)

    def maybe_pre_process_embeds(self, do_clean=False):

        def _read_vocab(path: Path) -> List[str]:
            with IO.reader(path) as rdr:
                vocab = [line.strip().split()[0] for line in rdr]
                if do_clean:
                    # sentence piece starts with '▁' character
                    vocab = [word[1:] if word[0] == '▁' else word for word in vocab]
                return vocab

        def _map_and_store(inp: Path, vocab_file: Path):
            id_to_str = _read_vocab(vocab_file)
            str_to_id = {tok: idx for idx, tok in enumerate(id_to_str)}
            assert len(id_to_str) == len(id_to_str)
            vocab_size = len(id_to_str)

            matched_set, ignored_set, duplicate_set = set(), set(), set()

            with inp.open(encoding='utf-8') as in_fh:
                header = in_fh.readline()
                parts = header.strip().split()
                if len(parts) == 2:
                    tot, dim = int(parts[0]), int(parts[1])
                    matrix = torch.zeros(vocab_size, dim)
                else:
                    assert len(parts) > 2
                    word, vec = parts[0], [float(x) for x in parts[1:]]
                    dim = len(vec)
                    matrix = torch.zeros(vocab_size, dim)
                    if word in str_to_id:
                        matrix[str_to_id[word]] = torch.tensor(vec, dtype=torch.float)
                        matched_set.add(word)
                    else:
                        ignored_set.add(word)

                for line in in_fh:
                    parts = line.strip().split()
                    word = parts[0]
                    if word in str_to_id:
                        if word in matched_set:
                            duplicate_set.add(word)
                        # Note: this overwrites duplicate words
                        vec = [float(x) for x in parts[1:]]
                        matrix[str_to_id[word]] = torch.tensor(vec, dtype=torch.float)
                        matched_set.add(word)
                    else:
                        ignored_set.add(word)
            pre_trained = matched_set | ignored_set
            vocab_set = set(id_to_str)
            oovs = vocab_set - matched_set
            stats = {
                'pre_trained': len(pre_trained),
                'vocab': len(vocab_set),
                'matched': len(matched_set),
                'ignored': len(ignored_set),
                'oov': len(oovs)
            }
            stats.update({
                'oov_rate': stats['oov'] / stats['vocab'],
                'match_rate': stats['matched'] / stats['vocab'],
                'useless_rate': stats['ignored'] / stats['pre_trained'],
                'useful_rate': stats['matched'] / stats['pre_trained']
            })
            return matrix, stats

        def _write_emb_matrix(matrix, path: str):
            torch.save(matrix, path)

        def _write_dict(dict, path: Path):
            with IO.writer(path) as out:
                for key, val in dict.items():
                    out.write(f"{key}\t{val}\n")

        args = self.config['prep']
        mapping = {
            'pre_emb_src': self.emb_src_file,
            'pre_emb_tgt': self.emb_tgt_file,
            'ext_emb_src': self.ext_emb_src_file,
            'ext_emb_tgt': self.ext_emb_tgt_file,
        }
        if not any(x in args for x in mapping):
            log.info("No pre trained embeddings are found in config; skipping it")
            return

        for key, outp in mapping.items():
            if key in args:
                inp = Path(args[key])
                assert inp.exists()
                voc_file = self.data_dir / f'sentpiece.shared.vocab'
                if not voc_file.exists():
                    field_name = key.split('_')[-1]  # emb_src --> src ; emb_tgt --> tgt
                    voc_file = self.data_dir / f'sentpiece.{field_name}.vocab'
                    assert voc_file.exists()

                log.info(f"Processing {key}: {inp}")
                emb_matrix, report = _map_and_store(inp, voc_file)
                _write_dict(report, Path(str(outp) + '.report.txt'))
                _write_emb_matrix(emb_matrix, str(outp))

    def inherit_parent(self):
        parent = self.config['parent']
        parent_exp = TranslationExperiment(parent['experiment'], read_only=True)
        log.info(f"Parent experiment: {parent_exp.work_dir}")
        parent_exp.has_prepared()
        vocab_sepc = parent.get('vocab')
        if vocab_sepc:
            log.info(f"Parent vocabs inheritance spec: {vocab_sepc}")
            codec_lib = parent_exp.config['prep'].get('codec_lib')
            if codec_lib:
                self.config['prep']['codec_lib'] = codec_lib

            def _locate_field_file(exp: TranslationExperiment, name, check_exists=False) -> Path:
                switch = {'src': exp._src_field_file,
                          'tgt': exp._tgt_field_file,
                          'shared': exp._shared_field_file}
                assert name in switch, f'{name} not allowed; valid options= {switch.keys()}'
                file = switch[name]
                if check_exists:
                    assert file.exists(), f'{file} doesnot exist; for {name} of {exp.work_dir}'
                return file

            for to_field, from_field in vocab_sepc.items():
                from_field_file = _locate_field_file(parent_exp, from_field, check_exists=True)
                to_field_file = _locate_field_file(self, to_field, check_exists=False)
                IO.copy_file(from_field_file, to_field_file)
            self.reload_vocabs()
        else:
            log.info("No vocabularies are inherited from parent")
        model_sepc = parent.get('model')
        if model_sepc:
            log.info("Parent model inheritance spec")
            if model_sepc.get('args'):
                self.model_args = parent_exp.model_args
            ensemble = model_sepc.get('ensemble', 1)
            model_paths = parent_exp.list_models(sort='step', desc=True)[:ensemble]
            log.info(f"Averaging {len(model_paths)} checkpoints of parent model: \n{model_paths}")
            from rtg.module.decoder import Decoder
            avg_state = Decoder.average_states(model_paths=model_paths)
            log.info(f"Saving parent model's state to {self.parent_model_state}")
            torch.save(avg_state, self.parent_model_state)

    def pre_process(self, args=None, force=False):
        if self.has_prepared() and not force:
            log.warning("Already prepared")
            return
        args = args if args else self.config['prep']
        if 'parent' in self.config:
            self.inherit_parent()

        if 'same_data' in args:
            data = Path(args['same_data']) / 'data'
            assert data.exists()
            log.info(f"Reusing prepared data dir from {data}")
            if self.data_dir.exists():
                if self.data_dir.is_symlink():
                    self.data_dir.unlink()
                else:
                    self.data_dir.rename('data.bak')
            self.data_dir.symlink_to(data.resolve(), target_is_directory=True)
            self.reload_vocabs()
        else:
            vocabs = args.get('vocabs')
            if vocabs:
                parent = TranslationExperiment(vocabs, read_only=True)
                parent.copy_vocabs(self)
                self.shared_field, self.src_field, self.tgt_field = [
                    self.Field(str(f)) if f.exists() else None
                    for f in (self._shared_field_file, self._src_field_file, self._tgt_field_file)]
            if self._unsupervised:
                self.pre_process_mono(args)
            else:
                self.pre_process_parallel(args)

        self.maybe_pre_process_embeds()
        # update state on disk
        self.persist_state()
        self._prepared_flag.touch()

    def persist_state(self):
        """Writes state of current experiment to the disk"""
        assert not self.read_only
        if 'model_args' not in self.config:
            self.config['model_args'] = {}
        args = self.config['model_args']
        if self.model_type in {'rnnlm', 'tfmlm', 'wv_cbow'}:
            # Language models
            # TODO: improve the design of this thing
            args['vocab_size'] = max(len(self.src_vocab) if self.src_vocab else 0,
                                     len(self.tgt_vocab) if self.tgt_vocab else 0)
        else:
            # Translation models
            args['src_vocab'] = len(self.src_vocab) if self.src_vocab else 0
            args['tgt_vocab'] = len(self.tgt_vocab) if self.tgt_vocab else 0

        self.config['updated_at'] = datetime.now().isoformat()
        self.store_config()

    def train(self, args=None):
        run_args = copy.deepcopy(self.config.get('trainer', {}))
        if args:
            run_args.update(args)
        if 'init_args' in run_args:
            del run_args['init_args']
        train_steps = run_args['steps']
        finetune_steps = run_args.pop('finetune_steps', None)
        finetune_batch_size = run_args.pop('finetune_batch_size', run_args.get('batch_size'))
        if finetune_steps:
            assert type(finetune_steps) is int
            assert finetune_steps > train_steps, f'finetune_steps={finetune_steps} should be' \
                                                 f' greater than steps={train_steps}'

        _, last_step = self.get_last_saved_model()
        if self._trained_flag.exists():
            # noinspection PyBroadException
            try:
                last_step = max(last_step, yaml.load(self._trained_flag.read_text())['steps'])
            except Exception as _:
                pass

        if last_step >= train_steps and (finetune_steps is None or last_step >= finetune_steps):
            log.warning(
                f"Already trained upto {last_step}; Requested: train={train_steps}, finetune={finetune_steps} Skipped")
            return

        from rtg.registry import trainers, factories
        name, optim_args = self.optim_args
        trainer = trainers[self.model_type](self, optim=name,
                                            model_factory=factories[self.model_type], **optim_args)
        if last_step < train_steps:  # regular training
            stopped = trainer.train(fine_tune=False, **run_args)
            if not self.read_only:
                status = dict(steps=train_steps, early_stopped=stopped, finetune=False)
                try:
                    status['earlier'] = yaml.load(self._trained_flag.read_text())
                except Exception as _:
                    pass
                yaml.dump(status, stream=self._trained_flag)
        if finetune_steps:  # Fine tuning
            log.info(f"Fine tuning upto {finetune_steps}, batch_size={finetune_batch_size}")
            assert finetune_batch_size
            run_args['steps'] = finetune_steps
            run_args['batch_size'] = finetune_batch_size

            stopped = trainer.train(fine_tune=True, **run_args)
            status = dict(steps=finetune_steps, early_stopped=stopped, finetune=True)
            try:
                status['earlier'] = yaml.load(self._trained_flag.read_text())
            except Exception as _:
                pass
            yaml.dump(status, stream=self._trained_flag)

    @property
    def src_vocab(self) -> Field:
        return self.shared_field if self.shared_field is not None else self.src_field

    @property
    def tgt_vocab(self) -> Field:
        return self.shared_field if self.shared_field is not None else self.tgt_field

    def _get_batch_args(self):
        prep_args = self.config.get('prep', {})
        return {ok: prep_args[ik] for ik, ok in
                [('src_len', 'max_src_len'), ('tgt_len', 'max_tgt_len'), ('truncate', 'truncate')]
                if ik in prep_args}

<<<<<<< HEAD
    def get_train_data(self, batch_size: Union[int, Tuple[int,int]], steps: int = 0,
                       sort_by='eq_len_rand_batch', batch_first=True, shuffle=False,
                       fine_tune=False, keep_in_mem=False):
=======
    def get_train_data(self, batch_size: int, steps: int = 0, sort_by='eq_len_rand_batch',
                       batch_first=True, shuffle=False, fine_tune=False, keep_in_mem=False,
                       split_ratio: float = 0., dynamic_epoch=False):
>>>>>>> 5b54cd3e
        inp_file = self.train_db if self.train_db.exists() else self.train_file
        if fine_tune:
            if not self.finetune_file.exists():
                # user may have added fine tune file later
                self._pre_process_parallel('finetune_src', 'finetune_tgt', self.finetune_file)
            log.info("Using Fine tuning corpus instead of training corpus")
            inp_file = self.finetune_file

        inp_file = IO.maybe_tmpfs(inp_file)
        train_file = inp_file.with_suffix('.db.tmp')

        if split_ratio > 0:
            file_creator = partial(self.file_creator, train_file=train_file, split_ratio=split_ratio)
            train_data = GenerativeBatchIterable(
                file_creator=file_creator, batches=steps, batch_size=batch_size, field=self.tgt_vocab,
                dynamic_epoch=dynamic_epoch, batch_first=batch_first, shuffle=shuffle, sort_by=sort_by,
                **self._get_batch_args()
            )
        else:
            self._pre_process_parallel('train_src', 'train_tgt', out_file=train_file)
            data = BatchIterable(
                train_file, batch_size=batch_size, field=self.tgt_vocab, sort_by=sort_by,
                batch_first=batch_first, shuffle=shuffle, **self._get_batch_args()
            )
            train_data = LoopingIterable(data, steps)

        return train_data

<<<<<<< HEAD
    def get_val_data(self, batch_size: Union[int, Tuple[int,int]], sort_desc=False,
                     batch_first=True, shuffle=False):
=======
    def file_creator(self, train_file, split_ratio, *args, **kwargs):
        self._pre_process_parallel(*args, src_key='train_src', tgt_key='train_tgt',
                                   out_file=train_file, split_ratio=split_ratio, **kwargs)
        return train_file

    def get_val_data(self, batch_size: int, sort_desc=False, batch_first=True,
                     shuffle=False):
>>>>>>> 5b54cd3e
        raw_path = None
        prep = self.config.get('prep', {})
        if 'valid_src' in prep and 'valid_tgt' in prep:
            raw_path = prep['valid_src'], prep['valid_tgt']

        return BatchIterable(self.valid_file, batch_size=batch_size, sort_desc=sort_desc,
                             batch_first=batch_first, shuffle=shuffle, field=self.tgt_vocab,
                             keep_in_mem=True, raw_path=raw_path, **self._get_batch_args())

    def get_combo_data(self, batch_size: int, steps: int = 0, sort_desc=False, batch_first=True,
                       shuffle=False):
        if not self.combo_file.exists():
            # user may have added fine tune file later
            self._pre_process_parallel('combo_src', 'combo_tgt', self.combo_file)
        combo_file = IO.maybe_tmpfs(self.combo_file)
        data = BatchIterable(
            combo_file, batch_size=batch_size, sort_desc=sort_desc, field=self.tgt_vocab,
            batch_first=batch_first, shuffle=shuffle, **self._get_batch_args()
        )
        if steps > 0:
            data = LoopingIterable(data, steps)
        return data

    def reload(self):
        exp = type(self)(self.work_dir, read_only=self.read_only)
        self.__dict__ = exp.__dict__

    def copy_vocabs(self, other):
        """
        Copies vocabulary files from self to other
        :param other: other experiment
        :return:
        """
        other: TranslationExperiment = other
        if not other.data_dir.exists():
            other.data_dir.mkdir(parents=True)
        for source, destination in [(self._src_field_file, other._src_field_file),
                                    (self._tgt_field_file, other._tgt_field_file),
                                    (self._shared_field_file, other._shared_field_file)]:
            if source.exists():
                IO.copy_file(source, destination)
                src_txt_file = source.with_name(source.name.replace('.model', '.vocab'))
                if src_txt_file.exists():
                    dst_txt_file = destination.with_name(
                        destination.name.replace('.model', '.vocab'))
                    IO.copy_file(src_txt_file, dst_txt_file)

    def get_mono_data(self, split: str, side: str, batch_size: int, sort_desc: bool = False,
                      batch_first: bool = False, shuffle: bool = False, num_batches: int = 0):
        """
        reads monolingual data
        :param split: name of the split. choices = {train, valid}
        :param side: which side ? choices = {src, tgt}
        :param batch_size: what should be batch size. example =64
        :param sort_desc: should the seqs in batch be sorted descending order of length ?
        :param batch_first: should the first dimension be batch instead of time step ?
        :param shuffle: should the seqs be shuffled before reading (and for each re-reading
            if num_batches is too large)
        :param num_batches: how many batches to read?
        :return: iterator of batches
        """
        assert side in ('src', 'tgt')
        assert split in ('train', 'valid')
        inp_file = {
            ('train', 'src'): self.mono_train_src,
            ('train', 'tgt'): self.mono_train_tgt,
            ('valid', 'src'): self.mono_valid_src,
            ('valid', 'tgt'): self.mono_valid_tgt,
        }[(split, side)]
        assert inp_file.exists()
        # read this file
        field = self.tgt_vocab if side == 'tgt' else self.src_field
        data = BatchIterable(inp_file, batch_size=batch_size, sort_desc=sort_desc,
                             batch_first=batch_first, shuffle=shuffle, field=field,
                             **self._get_batch_args())

        if num_batches > 0:
            data = LoopingIterable(data, num_batches)
        return data<|MERGE_RESOLUTION|>--- conflicted
+++ resolved
@@ -729,15 +729,10 @@
                 [('src_len', 'max_src_len'), ('tgt_len', 'max_tgt_len'), ('truncate', 'truncate')]
                 if ik in prep_args}
 
-<<<<<<< HEAD
-    def get_train_data(self, batch_size: Union[int, Tuple[int,int]], steps: int = 0,
-                       sort_by='eq_len_rand_batch', batch_first=True, shuffle=False,
-                       fine_tune=False, keep_in_mem=False):
-=======
-    def get_train_data(self, batch_size: int, steps: int = 0, sort_by='eq_len_rand_batch',
+    def get_train_data(self, batch_size:  Union[int, Tuple[int,int]], steps: int = 0, sort_by='eq_len_rand_batch',
                        batch_first=True, shuffle=False, fine_tune=False, keep_in_mem=False,
                        split_ratio: float = 0., dynamic_epoch=False):
->>>>>>> 5b54cd3e
+
         inp_file = self.train_db if self.train_db.exists() else self.train_file
         if fine_tune:
             if not self.finetune_file.exists():
@@ -766,18 +761,14 @@
 
         return train_data
 
-<<<<<<< HEAD
-    def get_val_data(self, batch_size: Union[int, Tuple[int,int]], sort_desc=False,
-                     batch_first=True, shuffle=False):
-=======
+
     def file_creator(self, train_file, split_ratio, *args, **kwargs):
         self._pre_process_parallel(*args, src_key='train_src', tgt_key='train_tgt',
                                    out_file=train_file, split_ratio=split_ratio, **kwargs)
         return train_file
 
-    def get_val_data(self, batch_size: int, sort_desc=False, batch_first=True,
+    def get_val_data(self, batch_size: Union[int, Tuple[int,int]], sort_desc=False, batch_first=True,
                      shuffle=False):
->>>>>>> 5b54cd3e
         raw_path = None
         prep = self.config.get('prep', {})
         if 'valid_src' in prep and 'valid_tgt' in prep:
