--- conflicted
+++ resolved
@@ -39,15 +39,9 @@
         'tensorboard >= 2.6.0',
         'tqdm >= 4.45.0',
         'mosestokenizer >= 1.0.0',
-<<<<<<< HEAD
-        'nlcodec >= 0.4.0-dev',
-        'torch >= 1.6.0',
-        'sacremoses-xt >= 0.0.44',
-=======
         'nlcodec >= 0.4.0',
         'torch >= 1.8.0',
         'sacremoses >= 0.0.45',
->>>>>>> 548ba729
         'portalocker >= 2.0.0',
         'torchtext >= 0.10.0',
         'pyspark >= 3.0.0'
