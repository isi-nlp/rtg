--- conflicted
+++ resolved
@@ -43,12 +43,9 @@
         'torch >= 1.4'
     ],
     extra_requires={
-<<<<<<< HEAD
         'big': ['pyspark >= 3.0'],
         'extras': ['scipy >= 1.4']
-=======
         'serve': ['flask >= 1.1.2'],
->>>>>>> 19c56bb9
     },
     python_requires='>=3.7',
     entry_points={
