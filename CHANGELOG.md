--- conflicted
+++ resolved
@@ -1,18 +1,15 @@
-<<<<<<< HEAD
 # v0.6.0 : WIP
 - Redesign of registry; using decorators to register all modules
 - `optim` block is split into `optimizer` `schedule` and `criterion; as a result, **this version is not backward compatible with prior versions** Refer to migration guide
   - `NoamOpt` replaced with `ScheduledOptimizer` which takes scheduler and optimizer objects which are independently configurable from conf.yml
     
 - Add transformer sequence classification model: `tfmcls`, supports initialization from pretrained NMT (picks encoder layers, source embeddings, and source vocabs from NMT experiment)
-=======
+
 # 0.5.2 : 20210821
 - Fix `rtg.decode` bug fix (partial migration to new API)
   - test case added for `decode` api so we can catch such errors in future
 
 # v0.5.1 : 20210814
-
->>>>>>> 2ad0f1b7
 - Add `rtg-params` command that shows trainable parameters in model (layer wise as well as total)
 - TextTransform moved inside Experiment
   - Integrated into rtg.pipeline as well as into validation metrics
