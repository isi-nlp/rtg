model_args:
  ff_size: 512
  hid_size: 256
  n_heads: 4
  attn_dropout: 0.1
  dropout: 0.2
  enc_layers: 3
  dec_layers: 3
  src_vocab: 8000
  tgt_vocab: 8000
  tied_emb: three-way
model_type: tfmnmt

optimizer:
  name: adam
  args:
    betas:
    - 0.9
    - 0.98
    eps: 1.0e-09
    lr: 0.1

schedule:
  name: noam
  args:
    constant: 2
    warmup: 4000
    model_dim: 256

criterion:
  name: smooth_kld    #options "cross_entropy", "smooth_kld", "binary_cross_entropy", "triplet_loss"
  args:
    label_smoothing: 0.1

prep:
  max_types: 500
  pieces: bpe
  shared_vocab: true
  src_len: 128
  tgt_len: 128
  train_src: data/train.src
  train_tgt: data/train.tgt
  truncate: true
  valid_src: data/valid.src
  valid_tgt: data/valid.tgt
  mono_src: []
  mono_tgt: []
tester:
  decoder:
<<<<<<< HEAD
    tune:
      trials: 6
      tune_src: data/valid.src
      tune_ref: data/valid.tgt
      beam_size: [1, 4, 8]
      ensemble: [1, 5, 10]
      lp_alpha: [0.0, 0.6]
      suggested:
        - 1, 1, 0.0
        - 4, 1, 0.0
        - 4, 1, 0.6
        - 1, 5, 0.0
        - 4, 5, 0.0
        - 4, 5, 0.6
        - 1, 10, 0.0
        - 4, 10, 0.0
        - 4, 10, 0.6
  suite:
=======
    beam_size: 4
    batch_size: 12000  # this is for 1 beam; effective_batch_size = batch_size / beam_size
    lp_alpha: 0.0     # length penalty
    max_len: 50
  suit:
>>>>>>> 548ba729
    valid:
    - data/valid.src
    - data/valid.tgt
trainer:
  init_args:
    chunk_size: 10
    grad_accum: 1    # How many batches to accumulate gradients over
  batch_size: 1024
  check_point: 400
  keep_models: 10
  steps: 2000
updated_at: '2019-03-09T21:15:33.707183'
seed: 12345<|MERGE_RESOLUTION|>--- conflicted
+++ resolved
@@ -47,32 +47,11 @@
   mono_tgt: []
 tester:
   decoder:
-<<<<<<< HEAD
-    tune:
-      trials: 6
-      tune_src: data/valid.src
-      tune_ref: data/valid.tgt
-      beam_size: [1, 4, 8]
-      ensemble: [1, 5, 10]
-      lp_alpha: [0.0, 0.6]
-      suggested:
-        - 1, 1, 0.0
-        - 4, 1, 0.0
-        - 4, 1, 0.6
-        - 1, 5, 0.0
-        - 4, 5, 0.0
-        - 4, 5, 0.6
-        - 1, 10, 0.0
-        - 4, 10, 0.0
-        - 4, 10, 0.6
-  suite:
-=======
     beam_size: 4
     batch_size: 12000  # this is for 1 beam; effective_batch_size = batch_size / beam_size
     lp_alpha: 0.0     # length penalty
     max_len: 50
-  suit:
->>>>>>> 548ba729
+  suite:
     valid:
     - data/valid.src
     - data/valid.tgt
